
import uvicorn
from fastapi import FastAPI
<<<<<<< HEAD
from src.routes.cloudinary_routes import router as image_router
# from src.routes.auth import router as auth_router

app = FastAPI()

# Include the image routes
app.include_router(image_router, prefix="/images", tags=["Images"])

# Include the auth routes
# app.include_router(auth_router, prefix="/auth", tags=["Authentication"])

=======
from src.routes import tags, posts
from fastapi.middleware.cors import CORSMiddleware

from src.routes.auth import router as auth_router
from src.routes.photos import router as photos_router


app = FastAPI()

app.include_router(auth_router, prefix="/auth", tags=["auth"])
app.include_router(photos_router, prefix="/photos", tags=["photos"])
app.include_router(tags.router, prefix='/api')
app.include_router(posts.router, prefix='/api')

app.add_middleware(
    CORSMiddleware,
    allow_origins=["*"],
    allow_credentials=True,
    allow_methods=["*"],
    allow_headers=["*"],
)
>>>>>>> cbfa71b2

@app.get("/")
def read_root():
    return {"message": "Welcome to PhotoShare"}


if __name__ == "__main__":
    uvicorn.run(app, host="0.0.0.0", port=8000)<|MERGE_RESOLUTION|>--- conflicted
+++ resolved
@@ -1,24 +1,17 @@
 
 import uvicorn
 from fastapi import FastAPI
-<<<<<<< HEAD
+from src.routes import tags, posts
+from fastapi.middleware.cors import CORSMiddleware
+
+from src.routes.auth import router as auth_router
+from src.routes.photos import router as photos_router
 from src.routes.cloudinary_routes import router as image_router
-# from src.routes.auth import router as auth_router
-
-app = FastAPI()
-
 # Include the image routes
 app.include_router(image_router, prefix="/images", tags=["Images"])
 
 # Include the auth routes
 # app.include_router(auth_router, prefix="/auth", tags=["Authentication"])
-
-=======
-from src.routes import tags, posts
-from fastapi.middleware.cors import CORSMiddleware
-
-from src.routes.auth import router as auth_router
-from src.routes.photos import router as photos_router
 
 
 app = FastAPI()
@@ -35,7 +28,6 @@
     allow_methods=["*"],
     allow_headers=["*"],
 )
->>>>>>> cbfa71b2
 
 @app.get("/")
 def read_root():
