[tool.poetry]
name = "photoshare"
version = "0.1.0"
description = ""
authors = ["N0yhz <vutunhzyonh@gmail.com>"]
license = "MIT"
readme = "README.md"

[tool.poetry.dependencies]
python = "^3.12"
pydantic = {extras = ["email"], version = "^2.10.4"}
fastapi = "^0.115.6"
slowapi = "^0.1.9"
fastapi-mail = "^1.4.2"
sqlalchemy = "^2.0.36"
uvicorn = "^0.34.0"
python-dotenv = "^1.0.1"
alembic = "^1.14.0"
<<<<<<< HEAD
cloudinary = "^1.41.0"
qrcode = "^8.0"
python-multipart = "^0.0.20"
passlib = "^1.7.4"
pillow = "^11.0.0"
requests = "^2.32.3"
asyncpg = "^0.30.0"
greenlet = "^3.1.1"
=======
asyncpg = "^0.30.0"
passlib = {extras = ["bcrypt"], version = "^1.7.4"}
bcrypt = "^4.2.1"
cloudinary = "^1.41.0"
python-jose = {extras = ["cryptography"], version = "^3.3.0"}
python-multipart = "^0.0.20"
redis = "^5.2.1"
>>>>>>> cbfa71b2


[build-system]
requires = ["poetry-core"]
build-backend = "poetry.core.masonry.api"<|MERGE_RESOLUTION|>--- conflicted
+++ resolved
@@ -16,16 +16,10 @@
 uvicorn = "^0.34.0"
 python-dotenv = "^1.0.1"
 alembic = "^1.14.0"
-<<<<<<< HEAD
-cloudinary = "^1.41.0"
 qrcode = "^8.0"
-python-multipart = "^0.0.20"
-passlib = "^1.7.4"
 pillow = "^11.0.0"
 requests = "^2.32.3"
-asyncpg = "^0.30.0"
 greenlet = "^3.1.1"
-=======
 asyncpg = "^0.30.0"
 passlib = {extras = ["bcrypt"], version = "^1.7.4"}
 bcrypt = "^4.2.1"
@@ -33,7 +27,6 @@
 python-jose = {extras = ["cryptography"], version = "^3.3.0"}
 python-multipart = "^0.0.20"
 redis = "^5.2.1"
->>>>>>> cbfa71b2
 
 
 [build-system]
