[tool.poetry]
name = "photoshare"
version = "0.1.0"
description = ""
authors = ["N0yhz <vutunhzyonh@gmail.com>"]
license = "MIT"
readme = "README.md"
package-mode = false

[tool.poetry.dependencies]
python = "^3.12"
fastapi = "^0.115.6"
pycryptodome = "3.19.1"
pydantic = {extras = ["email"], version = "^2.10.4"}
slowapi = "^0.1.9"
fastapi-mail = "^1.4.2"
sqlalchemy = {extras = ["asyncio"], version = "^2.0.36"}
uvicorn = "^0.34.0"
python-dotenv = "^1.0.1"
alembic = "^1.14.0"
asyncpg = "^0.30.0"
requests = "^2.32.3"
qrcode = "^8.0"
python-multipart = "^0.0.20"
redis = "^5.2.1"
fastapi-limiter = "^0.1.6"
aiofiles = "^24.1.0"
greenlet = "^3.1.1"
cloudinary = "^1.42.0"
python-jose = {extras = ["cryptography"], version = "^3.3.0"}
passlib = "^1.7.4"
<<<<<<< HEAD
sphinx-rtd-theme = "^3.0.2"
=======
pillow = "^11.1.0"
pyjwt = "^2.10.1"
>>>>>>> d6540163



[tool.poetry.group.dev.dependencies]
sphinx = "^8.1.3"

[build-system]
requires = ["poetry-core"]
build-backend = "poetry.core.masonry.api"<|MERGE_RESOLUTION|>--- conflicted
+++ resolved
@@ -29,17 +29,10 @@
 cloudinary = "^1.42.0"
 python-jose = {extras = ["cryptography"], version = "^3.3.0"}
 passlib = "^1.7.4"
-<<<<<<< HEAD
-sphinx-rtd-theme = "^3.0.2"
-=======
 pillow = "^11.1.0"
 pyjwt = "^2.10.1"
->>>>>>> d6540163
 
 
-
-[tool.poetry.group.dev.dependencies]
-sphinx = "^8.1.3"
 
 [build-system]
 requires = ["poetry-core"]
