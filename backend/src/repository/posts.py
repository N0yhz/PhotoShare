--- conflicted
+++ resolved
@@ -5,13 +5,8 @@
 from sqlalchemy.orm import selectinload
 from sqlalchemy.ext.asyncio import AsyncSession
 
-<<<<<<< HEAD
 from src.entity.models import Post, Tag
 from src.schemas.posts import PostCreate
-=======
-from backend.src.entity.models import Post, Tag, Transformation
-from backend.src.schemas.posts import PostCreate
->>>>>>> e36ef6d5
 
 
 class PostRepository():
