--- conflicted
+++ resolved
@@ -9,11 +9,7 @@
     Attributes:
         username (str): The username of the user.
         email (EmailStr): The email address of the user.
-<<<<<<< HEAD
-        """
-=======
     """
->>>>>>> d6540163
     username: str
     email: EmailStr
     
