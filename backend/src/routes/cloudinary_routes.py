--- conflicted
+++ resolved
@@ -20,20 +20,6 @@
     db: AsyncSession = Depends(get_db),
 ):
     """
-<<<<<<< HEAD
-    Transforms an image using Cloudinary and generates a QR code for the transformed image.
-
-    Args:
-        post_id (int): The ID of the post containing the image to transform.
-        effect (int): The effect to apply to the image. Choose 1 for grayscale or 2 for cartoon.
-        db (AsyncSession): The database session.
-
-    Returns:
-        ImageResponse: The transformed image URL and the QR code URL.
-
-    Raises:
-        HTTPException: If the post is not found, the effect is invalid, or an error occurs during processing.
-=======
     Transforms an image from Cloudinary with the specified effect and returns the transformed image with a QR code.
 
     Args:
@@ -46,7 +32,6 @@
 
     Raises:
         HTTPException: If the post is not found, an error occurs while fetching the image, an invalid effect is specified, or an error occurs during the transformation or uploading process.
->>>>>>> d6540163
     """
     # Retrieve the post from the database
     post = await db.get(Post, post_id)
