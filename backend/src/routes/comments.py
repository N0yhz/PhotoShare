--- conflicted
+++ resolved
@@ -11,7 +11,6 @@
 
 router = APIRouter()
 
-
 @router.post("/{post_id}", response_model=CommentOut)
 async def create_comment(
     post_id: int,
@@ -20,21 +19,6 @@
     db: AsyncSession = Depends(get_db)
 ):
     """
-<<<<<<< HEAD
-    Creates a new comment for a specific post.
-
-    Args:
-        post_id (int): The ID of the post to add the comment to.
-        content (str): The content of the comment.
-        current_user (User): The currently authenticated user.
-        db (AsyncSession): The database session.
-
-    Returns:
-        CommentOut: The created comment.
-
-    Raises:
-        HTTPException: If the post is not found or there is an error during comment creation.
-=======
     Creates a new comment on a post.
 
     Args:
@@ -48,7 +32,6 @@
 
     Raises:
         HTTPException: If an error occurs while creating the comment.
->>>>>>> d6540163
     """
     try:
         post = await PostRepository.get_post(db, post_id)
@@ -68,19 +51,11 @@
     db: AsyncSession = Depends(get_db),
 ):
     """
-<<<<<<< HEAD
-    Gets all comments for a specific post.
-
-    Args:
-        post_id (int): The ID of the post to retrieve comments for.
-        db (AsyncSession): The database session.
-=======
     Retrieves all comments for a specific post.
 
     Args:
         post_id (int): The ID of the post to retrieve comments for.
         db (AsyncSession, optional): The database session for executing queries. Defaults to dependency injection of get_db.
->>>>>>> d6540163
 
     Returns:
         List[CommentOut]: A list of comments for the specified post.
@@ -102,15 +77,6 @@
     db: AsyncSession = Depends(get_db),
 ):
     """
-<<<<<<< HEAD
-    Updates an existing comment.
-
-    Args:
-        comment_id (int): The ID of the comment to update.
-        data (CommentUpdate): The updated comment data.
-        current_user (User): The currently authenticated user.
-        db (AsyncSession): The database session.
-=======
     Updates a specific comment.
 
     Args:
@@ -118,20 +84,13 @@
         data (CommentUpdate): The new data for the comment.
         current_user (User, optional): The currently authenticated user. Defaults to dependency injection of get_current_user.
         db (AsyncSession, optional): The database session for executing queries. Defaults to dependency injection of get_db.
->>>>>>> d6540163
 
     Returns:
         CommentOut: The updated comment.
 
     Raises:
-<<<<<<< HEAD
-        HTTPException: If the comment is not found or the user is not authorized to update it.
-    """
-
-=======
         HTTPException: If the comment is not found or the user is not authorized to update the comment.
     """
->>>>>>> d6540163
     comment = await comments_repo.get_comment(db, comment_id)
     if not comment:
         raise HTTPException(status_code=404, detail="Comment not found")
@@ -152,22 +111,6 @@
     db: AsyncSession = Depends(get_db),
 ):
     """
-<<<<<<< HEAD
-    Deletes a comment by its ID.
-
-    Args:
-        comment_id (int): The ID of the comment to delete.
-        current_user (User): The currently authenticated user.
-        db (AsyncSession): The database session.
-
-    Returns:
-        dict: A message indicating successful deletion.
-
-    Raises:
-        HTTPException: If the comment is not found or the user is not authorized to delete it.
-    """
-
-=======
     Deletes a specific comment.
 
     Args:
@@ -181,7 +124,6 @@
     Raises:
         HTTPException: If the comment is not found or the user is not authorized to delete the comment.
     """
->>>>>>> d6540163
     if current_user.role not in [RoleEnum.admin, RoleEnum.moderator]:
         raise HTTPException(status_code=403, detail="Not authorized to delete this comment")
     comment = await comments_repo.get_comment(db, comment_id)
