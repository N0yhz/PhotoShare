from fastapi import APIRouter, Depends
from sqlalchemy import select
from sqlalchemy.ext.asyncio import AsyncSession

from src.database.db import get_db
from src.entity.models import Tag
from src.schemas.tags import TagOut, TagCreate

router = APIRouter()


@router.post("/create", response_model=TagOut)
async def create_tag(tag: TagCreate, session: AsyncSession = Depends(get_db)):
<<<<<<< HEAD
    """
    Creates a new tag or returns an existing tag if it already exists.

    Args:
        tag (TagCreate): The tag data to create.
        session (AsyncSession): The database session.

    Returns:
        TagOut: The created or existing tag.

    Raises:
        None: This function does not explicitly raise exceptions.
=======
    """ Creates a new tag in the database.

    Args:
        tag (TagCreate): The tag creation data.
        session (AsyncSession, optional): The database session for executing queries. Defaults to dependency injection of get_db.

    Returns:
        TagOut: The newly created tag or the existing tag if it already exists.

    Raises:
        HTTPException: If an error occurs while creating the tag.
>>>>>>> d6540163
    """
    existing_tag = await session.scalar(select(Tag).where(Tag.name == tag.name).limit(1))

    if existing_tag:
        return existing_tag

    db_tag = Tag(name=tag.name)
    session.add(db_tag)
    await session.commit()
    await session.refresh(db_tag)

    return db_tag

@router.get("/all")
async def get_all_tags(session: AsyncSession = Depends(get_db)):
    """
    Retrieves all tags from the database.

    Args:
        session (AsyncSession, optional): The database session for executing queries. 
            Defaults to dependency injection of get_db.

    Returns:
        list: A list of all Tag objects in the database.
    """
    tags = await session.execute(select(Tag))
    return tags.scalars().all()<|MERGE_RESOLUTION|>--- conflicted
+++ resolved
@@ -11,20 +11,6 @@
 
 @router.post("/create", response_model=TagOut)
 async def create_tag(tag: TagCreate, session: AsyncSession = Depends(get_db)):
-<<<<<<< HEAD
-    """
-    Creates a new tag or returns an existing tag if it already exists.
-
-    Args:
-        tag (TagCreate): The tag data to create.
-        session (AsyncSession): The database session.
-
-    Returns:
-        TagOut: The created or existing tag.
-
-    Raises:
-        None: This function does not explicitly raise exceptions.
-=======
     """ Creates a new tag in the database.
 
     Args:
@@ -36,7 +22,6 @@
 
     Raises:
         HTTPException: If an error occurs while creating the tag.
->>>>>>> d6540163
     """
     existing_tag = await session.scalar(select(Tag).where(Tag.name == tag.name).limit(1))
 
