--- conflicted
+++ resolved
@@ -19,16 +19,6 @@
 @router.post("/register", response_model=UserResponse)
 async def register(user_create: UserCreate, db: AsyncSession = Depends(get_db)):
     """
-<<<<<<< HEAD
-    Registers a new user.
-
-    Args:
-        user_create (UserCreate): The data for the new user.
-        db (AsyncSession): The database session.
-
-    Returns:
-        UserResponse: The created user data.
-=======
     Registers a new user in the system.
 
     Args:
@@ -37,7 +27,6 @@
 
     Returns:
         UserResponse: The newly created user object.
->>>>>>> d6540163
 
     Raises:
         HTTPException: If the user is already registered.
@@ -56,19 +45,6 @@
     form_data: OAuth2PasswordRequestForm = Depends(), db: AsyncSession = Depends(get_db)
 ):
     """
-<<<<<<< HEAD
-    Authenticates a user and provides access and refresh tokens.
-
-    Args:
-        form_data (OAuth2PasswordRequestForm): The login credentials.
-        db (AsyncSession): The database session.
-
-    Returns:
-        Token: Access and refresh tokens.
-
-    Raises:
-        HTTPException: If the credentials are incorrect.
-=======
     Authenticates a user and returns access and refresh tokens.
 
     Args:
@@ -80,7 +56,6 @@
 
     Raises:
         HTTPException: If the username or password is incorrect.
->>>>>>> d6540163
     """
     user = await UserRepository.get_user_by_email(form_data.username, db)
     if not user or not verify_password(form_data.password, user.hashed_password):
@@ -99,23 +74,10 @@
 @router.post("/refresh", response_model=Token)
 async def refresh_tokens(refresh_token: str, db: AsyncSession = Depends(get_db)):
     """
-<<<<<<< HEAD
-    Refreshes access and refresh tokens.
+    Refreshes the access and refresh tokens using the provided refresh token.
 
     Args:
         refresh_token (str): The refresh token.
-        db (AsyncSession): The database session.
-
-    Returns:
-        Token: New access and refresh tokens.
-
-    Raises:
-        HTTPException: If the user is not found or the refresh token is invalid.
-=======
-    Refreshes the access and refresh tokens using the provided refresh token.
-
-    Args:
-        refresh_token (str): The refresh token.
         db (AsyncSession, optional): The database session for executing queries. Defaults to dependency injection of get_db.
 
     Returns:
@@ -123,7 +85,6 @@
 
     Raises:
         HTTPException: If the username or password is incorrect.
->>>>>>> d6540163
     """
     token_data = decode_access_token(refresh_token)
     user_repo = UserRepository(db)
@@ -148,20 +109,6 @@
     db: AsyncSession = Depends(get_db)
 ):
     """
-<<<<<<< HEAD
-    Updates the avatar for the current user.
-
-    Args:
-        file (UploadFile): The avatar picture file to upload.
-        current_user (User): The currently authenticated user.
-        db (AsyncSession): The database session.
-
-    Returns:
-        UserResponse: The updated user data.
-
-    Raises:
-        HTTPException: If there is an error uploading the avatar.
-=======
     Updates the avatar of the current user.
 
     Args:
@@ -172,7 +119,6 @@
     Returns: UserResponse: The updated user object with the new avatar.
 
     Raises: HTTPException: If there is an error uploading the avatar.
->>>>>>> d6540163
     """
     try:
         avatar = await CloudinaryService.upload_image(file)
@@ -191,20 +137,6 @@
     db: AsyncSession = Depends(get_db)
 ):
     """
-<<<<<<< HEAD
-    Updates the profile information of the current user.
-
-    Args:
-        username (str, optional): The new username.
-        first_name (str, optional): The new first name.
-        last_name (str, optional): The new last name.
-        bio (str, optional): The new biography.
-        current_user (User): The currently authenticated user.
-        db (AsyncSession): The database session.
-
-    Returns:
-        UserResponse: The updated user data.
-=======
     Updates the profile of the current user.
 
     Args:
@@ -217,7 +149,6 @@
 
     Returns:
         UserResponse: The updated user object.
->>>>>>> d6540163
 
     Raises:
         HTTPException: If there is an error updating the profile.
@@ -238,15 +169,6 @@
 @router.get("/me")
 async def get_my_data(user: UserResponse = Depends(get_current_user)):
     """
-<<<<<<< HEAD
-    Gets information about the current authenticated user.
-
-    Args:
-        user (UserResponse): The current authenticated user.
-
-    Returns:
-        dict: A dictionary containing the user's role, username, and email.
-=======
     Retrieves information about the current user.
 
     Args:
@@ -254,22 +176,12 @@
 
     Returns:
         dict: A dictionary containing the role, username, and email of the current user.
->>>>>>> d6540163
     """
     return {"role": user.role.name, "username": user.username, "email": user.email}
 
 @router.get("/users/{username}")
 async def get_user_profile(user: UserResponse = Depends(UserRepository.get_user_by_username)):
     """
-<<<<<<< HEAD
-    Gets the profile of a user by their username.
-
-    Args:
-        user (UserResponse): The user data.
-
-    Returns:
-        dict: A dictionary containing the user's profile details.
-=======
     Retrieves the profile of a user by their username.
 
     Args:
@@ -277,7 +189,6 @@
 
     Returns:
         dict: A dictionary containing the profile information of the user.
->>>>>>> d6540163
     """
     return {
         "username": user.username,
@@ -301,18 +212,6 @@
     Changes the role of a user.
 
     Args:
-<<<<<<< HEAD
-        username (str): The username of the target user.
-        role_id (int): The ID of the new role.
-        db (AsyncSession): The database session.
-        user (User): The currently authenticated admin user.
-
-    Returns:
-        dict: A message indicating the role change success.
-
-    Raises:
-        HTTPException: If the user or role is not found.
-=======
         username (str): The username of the user whose role is to be changed.
         role_id (int): The ID of the new role.
         db (AsyncSession, optional): The database session for executing queries. Defaults to dependency injection of get_db.
@@ -323,7 +222,6 @@
 
     Raises:
         HTTPException: If the user is not found or if the role ID is invalid.
->>>>>>> d6540163
     """
     user_repo = UserRepository(db)
     role_repo = RoleRepository(db)
@@ -341,17 +239,6 @@
 @router.get("/current-admin")
 async def get_current_admin(user: User = Depends(get_current_admin)):
     """
-<<<<<<< HEAD
-    Retrieves the current authenticated admin user.
-
-    Args:
-        user (User): The current authenticated admin user.
-
-    Returns:
-        User: The admin user data.
-    """
-
-=======
     Retrieves the currently authenticated admin user.
 
     Args:
@@ -360,7 +247,6 @@
     Returns:
         User: The currently authenticated admin user.
     """
->>>>>>> d6540163
     return user
 
 @router.post("/ban/{user_id}")
@@ -370,20 +256,6 @@
     session: AsyncSession = Depends(get_db)
 ):
     """
-<<<<<<< HEAD
-    Bans a user by his/her ID.
-
-    Args:
-        user_id (int): The ID of the user to ban.
-        current_admin (User): The current authenticated admin user.
-        session (AsyncSession): The database session.
-
-    Returns:
-        dict: A message indicating the ban success.
-
-    Raises:
-        HTTPException: If the user is not found, banned, or an admin tries to ban themselves.
-=======
     Bans a user by setting their banned status to True.
 
     Args:
@@ -396,7 +268,6 @@
 
     Raises:
         HTTPException: If the user is not found, if the admin attempts to ban themselves, or if the user is already banned.
->>>>>>> d6540163
     """
     async with session.begin():
         # Get the user to ban
@@ -421,22 +292,6 @@
     session: AsyncSession = Depends(get_db)
 ):
     """
-<<<<<<< HEAD
-    Unbans a user by his/her ID.
-
-    Args:
-        user_id (int): The ID of the user to unban.
-        current_admin (User): The current authenticated admin user.
-        session (AsyncSession): The database session.
-
-    Returns:
-        dict: A message indicating the unban success.
-
-    Raises:
-        HTTPException: If the user is not found, not banned, or an admin tries to unban himself/herself.
-    """
-
-=======
     Unbans a user by setting their banned status to False.
 
     Args:
@@ -450,7 +305,6 @@
     Raises:
         HTTPException: If the user is not found, if the admin attempts to unban themselves, or if the user is not banned.
     """
->>>>>>> d6540163
     async with session.begin():
         # Get the user to unban
         user_to_unban = await session.get(User, user_id)
@@ -474,28 +328,14 @@
     db: AsyncSession = Depends(get_db)
 ):
     """
-<<<<<<< HEAD
-    Logs out the current user by blacklisting his/her token.
+    Logs out the user by blacklisting the provided token.
 
     Args:
         token (str): The token to blacklist.
-        db (AsyncSession): The database session.
-
-    Returns:
-        dict: A message indicating successful logout.
-
-    Raises:
-        HTTPException: If the token is invalid or already blacklisted.
-=======
-    Logs out the user by blacklisting the provided token.
-
-    Args:
-        token (str): The token to blacklist.
         db (AsyncSession, optional): The database session for executing queries. Defaults to dependency injection of get_db.
 
     Returns:
         dict: A message indicating successful logout. Raises: HTTPException: If the token is invalid, expired, or already blacklisted.
->>>>>>> d6540163
     """
     # Validate the token
     token_data = await decode_access_token(token)
