--- conflicted
+++ resolved
@@ -2,15 +2,15 @@
 from fastapi.security import OAuth2PasswordRequestForm
 from sqlalchemy import select
 from sqlalchemy.ext.asyncio import AsyncSession
-
-from backend.src.services.utils import oauth2_schema
-from backend.src.entity.models import RoleEnum, TokenBlacklist, User
-from backend.src.services.pass_utils import verify_password
-from backend.src.schemas.auth import UserCreate, UserResponse, Token
-from backend.src.repository.auth import RoleRepository, UserRepository
-from backend.src.database.db import get_db
-from backend.src.services.utils import RoleChecker, create_access_token, create_refresh_token, decode_access_token, get_current_user, get_current_admin
-from backend.src.services.cloudinary import CloudinaryService
+from src.services.utils import oauth2_schema
+
+from src.entity.models import RoleEnum, TokenBlacklist, User
+from src.services.pass_utils import verify_password
+from src.schemas.auth import UserCreate, UserResponse, Token
+from src.repository.auth import RoleRepository, UserRepository
+from src.database.db import get_db
+from src.services.utils import RoleChecker, create_access_token, create_refresh_token, decode_access_token, get_current_user, get_current_admin
+from src.services.cloudinary import CloudinaryService
 
 
 router = APIRouter()
@@ -161,7 +161,6 @@
     except Exception as e:
         raise HTTPException(status_code=500, detail=f"Error updating profile: {str(e)}")
 
-<<<<<<< HEAD
 @router.get("/my_info")
 async def get_my_data(user: UserResponse = Depends(get_current_user)):
     """
@@ -174,16 +173,6 @@
         dict: A dictionary containing the role, username, and email of the current user.
     """
     return {"role": user.role.name, "username": user.username, "email": user.email}
-=======
-@router.get("/me", response_model=UserResponse)
-async def get_my_data(user: User = Depends(get_current_user)):
-    return user
-
-@router.get("/users")
-async def get_all_users(db: AsyncSession = Depends(get_db)):
-    users = await UserRepository.get_all_users(db)
-    return users 
->>>>>>> 4ad2f001
 
 @router.get("/users/{username}")
 async def get_user_profile(user: UserResponse = Depends(UserRepository.get_user_by_username)):
